// Package dataframe provides an implementation of data frames and methods to
// subset, join, mutate, set, arrange, summarize, etc.
package dataframe

import (
	"encoding/csv"
	"encoding/json"
	"fmt"
	"io"
	"reflect"
	"sort"
	"strconv"
	"strings"
	"unicode/utf8"

	"github.com/go-gota/gota/series"
)

// DataFrame is a data structure designed for operating on table like data (Such
// as Excel, CSV files, SQL table results...) where every column have to keep type
// integrity. As a general rule of thumb, variables are stored on columns where
// every row of a DataFrame represents an observation for each variable.
//
// On the real world, data is very messy and sometimes there are non measurements
// or missing data. For this reason, DataFrame has support for NaN elements and
// allows the most common data cleaning and mungling operations such as
// subsetting, filtering, type transformations, etc. In addition to this, this
// library provides the necessary functions to concatenate DataFrames (By rows or
// columns), different Join operations (Inner, Outer, Left, Right, Cross) and the
// ability to read and write from different formats (CSV/JSON).
type DataFrame struct {
	columns []series.Series
	ncols   int
	nrows   int
	Err     error
}

// New is the generic DataFrame constructor
func New(se ...series.Series) DataFrame {
	if se == nil || len(se) == 0 {
		return DataFrame{Err: fmt.Errorf("empty DataFrame")}
	}

	columns := make([]series.Series, len(se))
	for i, s := range se {
		columns[i] = s.Copy()
	}
	nrows, ncols, err := checkColumnsDimensions(columns...)
	if err != nil {
		return DataFrame{Err: err}
	}

	// Fill DataFrame base structure
	df := DataFrame{
		columns: columns,
		ncols:   ncols,
		nrows:   nrows,
	}
	colnames := df.Names()
	fixColnames(colnames)
	for i, colname := range colnames {
		df.columns[i].Name = colname
	}
	return df
}

func checkColumnsDimensions(se ...series.Series) (nrows, ncols int, err error) {
	ncols = len(se)
	nrows = -1
	if se == nil || ncols == 0 {
		err = fmt.Errorf("no Series given")
		return
	}
	for i, s := range se {
		if s.Err != nil {
			err = fmt.Errorf("error on series %d: %v", i, s.Err)
			return
		}
		if nrows == -1 {
			nrows = s.Len()
		}
		if nrows != s.Len() {
			err = fmt.Errorf("arguments have different dimensions")
			return
		}
	}
	return
}

// Copy returns a copy of the DataFrame
func (df DataFrame) Copy() DataFrame {
	copy := New(df.columns...)
	if df.Err != nil {
		copy.Err = df.Err
	}
	return copy
}

// String implements the Stringer interface for DataFrame
func (df DataFrame) String() (str string) {
	return df.print(true, true, true, true, 10, 70, "DataFrame")
}

func (df DataFrame) print(
	shortRows, shortCols, showDims, showTypes bool,
	maxRows int,
	maxCharsTotal int,
	class string) (str string) {

	addRightPadding := func(s string, nchar int) string {
		if utf8.RuneCountInString(s) < nchar {
			return s + strings.Repeat(" ", nchar-utf8.RuneCountInString(s))
		}
		return s
	}

	addLeftPadding := func(s string, nchar int) string {
		if utf8.RuneCountInString(s) < nchar {
			return strings.Repeat(" ", nchar-utf8.RuneCountInString(s)) + s
		}
		return s
	}

	if df.Err != nil {
		str = fmt.Sprintf("%s error: %v", class, df.Err)
		return
	}
	nrows, ncols := df.Dims()
	if nrows == 0 || ncols == 0 {
		str = fmt.Sprintf("Empty %s", class)
		return
	}
	idx := make([]int, maxRows)
	for i := 0; i < len(idx); i++ {
		idx[i] = i
	}
	var records [][]string
	shortening := false
	if shortRows && nrows > maxRows {
		shortening = true
		df = df.Subset(idx)
		records = df.Records()
	} else {
		records = df.Records()
	}

	if showDims {
		str += fmt.Sprintf("[%dx%d] %s\n\n", nrows, ncols, class)
	}

	// Add the row numbers
	for i := 0; i < df.nrows+1; i++ {
		add := ""
		if i != 0 {
			add = strconv.Itoa(i-1) + ":"
		}
		records[i] = append([]string{add}, records[i]...)
	}
	if shortening {
		dots := make([]string, ncols+1)
		for i := 1; i < ncols+1; i++ {
			dots[i] = "..."
		}
		records = append(records, dots)
	}
	types := df.Types()
	typesrow := make([]string, ncols)
	for i := 0; i < ncols; i++ {
		typesrow[i] = fmt.Sprintf("<%v>", types[i])
	}
	typesrow = append([]string{""}, typesrow...)

	if showTypes {
		records = append(records, typesrow)
	}

	maxChars := make([]int, df.ncols+1)
	for i := 0; i < len(records); i++ {
		for j := 0; j < df.ncols+1; j++ {
			// Escape special characters
			records[i][j] = strconv.Quote(records[i][j])
			records[i][j] = records[i][j][1 : len(records[i][j])-1]

			// Detect maximum number of characters per column
			if len(records[i][j]) > maxChars[j] {
				maxChars[j] = utf8.RuneCountInString(records[i][j])
			}
		}
	}
	maxCols := len(records[0])
	var notShowing []string
	if shortCols {
		maxCharsCum := 0
		for colnum, m := range maxChars {
			maxCharsCum += m
			if maxCharsCum > maxCharsTotal {
				maxCols = colnum
				break
			}
		}
		notShowingNames := records[0][maxCols:]
		notShowingTypes := typesrow[maxCols:]
		notShowing = make([]string, len(notShowingNames))
		for i := 0; i < len(notShowingNames); i++ {
			notShowing[i] = fmt.Sprintf("%s %s", notShowingNames[i], notShowingTypes[i])
		}
	}
	for i := 0; i < len(records); i++ {
		// Add right padding to all elements
		records[i][0] = addLeftPadding(records[i][0], maxChars[0]+1)
		for j := 1; j < df.ncols+1; j++ {
			records[i][j] = addRightPadding(records[i][j], maxChars[j])
		}
		records[i] = records[i][0:maxCols]
		if shortCols && len(notShowing) != 0 {
			records[i] = append(records[i], "...")
		}
		// Create the final string
		str += strings.Join(records[i], " ")
		str += "\n"
	}
	if shortCols && len(notShowing) != 0 {
		var notShown string
		var notShownArr [][]string
		cum := 0
		i := 0
		for n, ns := range notShowing {
			cum += len(ns)
			if cum > maxCharsTotal {
				notShownArr = append(notShownArr, notShowing[i:n])
				cum = 0
				i = n
			}
		}
		if i < len(notShowing) {
			notShownArr = append(notShownArr, notShowing[i:len(notShowing)])
		}
		for k, ns := range notShownArr {
			notShown += strings.Join(ns, ", ")
			if k != len(notShownArr)-1 {
				notShown += ","
			}
			notShown += "\n"
		}
		str += fmt.Sprintf("\nNot Showing: %s", notShown)
	}
	return str
}

// Subsetting, mutating and transforming DataFrame methods
// =======================================================

<<<<<<< HEAD
// Set will update the values of a DataFrame for the rows selected via indexes.
=======
// Set will update the values of a DataFrame for all rows selected via indexes.
>>>>>>> a7893701
func (df DataFrame) Set(indexes series.Indexes, newvalues DataFrame) DataFrame {
	if df.Err != nil {
		return df
	}
	if newvalues.Err != nil {
		return DataFrame{Err: fmt.Errorf("argument has errors: %v", newvalues.Err)}
	}
	if df.ncols != newvalues.ncols {
		return DataFrame{Err: fmt.Errorf("different number of columns")}
	}
	columns := make([]series.Series, df.ncols)
	for i, s := range df.columns {
		columns[i] = s.Set(indexes, newvalues.columns[i])
		if columns[i].Err != nil {
			df = DataFrame{Err: fmt.Errorf("setting error on column %d: %v", i, columns[i].Err)}
			return df
		}
	}
	return df
}

// Subset returns a subset of the rows of the original DataFrame based on the
// Series subsetting indexes.
func (df DataFrame) Subset(indexes series.Indexes) DataFrame {
	if df.Err != nil {
		return df
	}
	columns := make([]series.Series, df.ncols)
	for i, column := range df.columns {
		s := column.Subset(indexes)
		columns[i] = s
	}
	nrows, ncols, err := checkColumnsDimensions(columns...)
	if err != nil {
		return DataFrame{Err: err}
	}
	return DataFrame{
		columns: columns,
		ncols:   ncols,
		nrows:   nrows,
	}
}

// SelectIndexes are the supported indexes used for the DataFrame.Select method. Currently supported are:
//
//     int              // Matches the given index number
//     []int            // Matches all given index numbers
//     []bool           // Matches all columns marked as true
//     string           // Matches the column with the matching column name
//     []string         // Matches all columns with the matching column names
//     Series [Int]     // Same as []int
//     Series [Bool]    // Same as []bool
//     Series [String]  // Same as []string
type SelectIndexes interface{}

// Select the given DataFrame columns
func (df DataFrame) Select(indexes SelectIndexes) DataFrame {
	if df.Err != nil {
		return df
	}
	idx, err := parseSelectIndexes(df.ncols, indexes, df.Names())
	if err != nil {
		return DataFrame{Err: fmt.Errorf("can't select columns: %v", err)}
	}
	columns := make([]series.Series, len(idx))
	for k, i := range idx {
		if i < 0 || i >= df.ncols {
			return DataFrame{Err: fmt.Errorf("can't select columns: index out of range")}
		}
		columns[k] = df.columns[i].Copy()
	}
	nrows, ncols, err := checkColumnsDimensions(columns...)
	if err != nil {
		return DataFrame{Err: err}
	}
	df = DataFrame{
		columns: columns,
		ncols:   ncols,
		nrows:   nrows,
	}
	colnames := df.Names()
	fixColnames(colnames)
	for i, colname := range colnames {
		df.columns[i].Name = colname
	}
	return df
}

// Drop the given DataFrame columns
func (df DataFrame) Drop(indexes SelectIndexes) DataFrame {
	if df.Err != nil {
		return df
	}
	idx, err := parseSelectIndexes(df.ncols, indexes, df.Names())
	if err != nil {
		return DataFrame{Err: fmt.Errorf("can't select columns: %v", err)}
	}
	var columns []series.Series
	for k, col := range df.columns {
		if !inIntSlice(k, idx) {
			columns = append(columns, col.Copy())
		}
	}
	nrows, ncols, err := checkColumnsDimensions(columns...)
	if err != nil {
		return DataFrame{Err: err}
	}
	df = DataFrame{
		columns: columns,
		ncols:   ncols,
		nrows:   nrows,
	}
	colnames := df.Names()
	fixColnames(colnames)
	for i, colname := range colnames {
		df.columns[i].Name = colname
	}
	return df
}

// Rename changes the name of one of the columns of a DataFrame
func (df DataFrame) Rename(newname, oldname string) DataFrame {
	if df.Err != nil {
		return df
	}
	// Check that colname exist on dataframe
	colnames := df.Names()
	idx := findInStringSlice(oldname, colnames)
	if idx == -1 {
		return DataFrame{Err: fmt.Errorf("rename: can't find column name")}
	}

	copy := df.Copy()
	copy.columns[idx].Name = newname
	return copy
}

// CBind combines the columns of this DataFrame and dfb DataFrame.
func (df DataFrame) CBind(dfb DataFrame) DataFrame {
	if df.Err != nil {
		return df
	}
	if dfb.Err != nil {
		return dfb
	}
	cols := append(df.columns, dfb.columns...)
	return New(cols...)
}

// RBind matches the column names of two DataFrames and returns combined
// rows from both of them.
func (df DataFrame) RBind(dfb DataFrame) DataFrame {
	if df.Err != nil {
		return df
	}
	if dfb.Err != nil {
		return dfb
	}
	expandedSeries := make([]series.Series, df.ncols)
	for k, v := range df.Names() {
		idx := findInStringSlice(v, dfb.Names())
		if idx == -1 {
			return DataFrame{Err: fmt.Errorf("rbind: column names are not compatible")}
		}

		originalSeries := df.columns[k]
		addedSeries := dfb.columns[idx]
		newSeries := originalSeries.Concat(addedSeries)
		if err := newSeries.Err; err != nil {
			return DataFrame{Err: fmt.Errorf("rbind: %v", err)}
		}
		expandedSeries[k] = newSeries
	}
	return New(expandedSeries...)
}

// Mutate changes a column of the DataFrame with the given Series or adds it as
// a new column if the column name does not exist.
func (df DataFrame) Mutate(s series.Series) DataFrame {
	if df.Err != nil {
		return df
	}
	if s.Len() != df.nrows {
		return DataFrame{Err: fmt.Errorf("mutate: wrong dimensions")}
	}
	df = df.Copy()
	// Check that colname exist on dataframe
	columns := df.columns
	if idx := findInStringSlice(s.Name, df.Names()); idx != -1 {
		columns[idx] = s
	} else {
		columns = append(columns, s)
	}
	nrows, ncols, err := checkColumnsDimensions(columns...)
	if err != nil {
		return DataFrame{Err: err}
	}
	df = DataFrame{
		columns: columns,
		ncols:   ncols,
		nrows:   nrows,
	}
	colnames := df.Names()
	fixColnames(colnames)
	for i, colname := range colnames {
		df.columns[i].Name = colname
	}
	return df
}

// F is the filtering structure
type F struct {
	Colname    string
	Comparator series.Comparator
	Comparando interface{}
}

// Filter will filter the rows of a DataFrame based on the given filters. All
// filters on the argument of a Filter call are aggregated as an OR operation
// whereas if we chain Filter calls, every filter will act as an AND operation
// with regards to the rest.
func (df DataFrame) Filter(filters ...F) DataFrame {
	if df.Err != nil {
		return df
	}
	compResults := make([]series.Series, len(filters))
	for i, f := range filters {
		idx := findInStringSlice(f.Colname, df.Names())
		if idx < 0 {
			return DataFrame{Err: fmt.Errorf("filter: can't find column name")}
		}
		res := df.columns[idx].Compare(f.Comparator, f.Comparando)
		if err := res.Err; err != nil {
			return DataFrame{Err: fmt.Errorf("filter: %v", err)}
		}
		compResults[i] = res
	}
	// Join compResults via "OR"
	if len(compResults) == 0 {
		return df.Copy()
	}
	res, err := compResults[0].Bool()
	if err != nil {
		return DataFrame{Err: fmt.Errorf("filter: %v", err)}
	}
	for i := 1; i < len(compResults); i++ {
		nextRes, err := compResults[i].Bool()
		if err != nil {
			return DataFrame{Err: fmt.Errorf("filter: %v", err)}
		}
		for j := 0; j < len(res); j++ {
			res[j] = res[j] || nextRes[j]
		}
	}
	return df.Subset(res)
}

// Order is the ordering structure
type Order struct {
	Colname string
	Reverse bool
}

// Sort return an ordering structure for regular column sorting sort.
func Sort(colname string) Order {
	return Order{colname, false}
}

// RevSort return an ordering structure for reverse column sorting.
func RevSort(colname string) Order {
	return Order{colname, true}
}

// Arrange sort the rows of a DataFrame according to the given Order
func (df DataFrame) Arrange(order ...Order) DataFrame {
	if df.Err != nil {
		return df
	}
	if order == nil || len(order) == 0 {
		return DataFrame{Err: fmt.Errorf("rename: no arguments")}
	}

	// Check that all colnames exist before starting to sort
	for i := 0; i < len(order); i++ {
		colname := order[i].Colname
		if df.colIndex(colname) == -1 {
			return DataFrame{Err: fmt.Errorf("colname %s doesn't exist", colname)}
		}
	}

	// Initialize the index that will be used to store temporary and final order
	// results.
	origIdx := make([]int, df.nrows)
	for i := 0; i < df.nrows; i++ {
		origIdx[i] = i
	}

	swapOrigIdx := func(newidx []int) {
		newOrigIdx := make([]int, len(newidx))
		for k, i := range newidx {
			newOrigIdx[k] = origIdx[i]
		}
		origIdx = newOrigIdx
	}

	suborder := origIdx
	for i := len(order) - 1; i >= 0; i-- {
		colname := order[i].Colname
		idx := df.colIndex(colname)
		nextSeries := df.columns[idx].Subset(suborder)
		suborder = nextSeries.Order(order[i].Reverse)
		swapOrigIdx(suborder)
	}
	return df.Subset(origIdx)
}

// Capply applies the given function to the columns of a DataFrame
func (df DataFrame) Capply(f func(series.Series) series.Series) DataFrame {
	if df.Err != nil {
		return df
	}
	columns := make([]series.Series, df.ncols)
	for i, s := range df.columns {
		applied := f(s)
		applied.Name = s.Name
		columns[i] = applied
	}
	return New(columns...)
}

// Rapply applies the given function to the rows of a DataFrame. Prior to applying
// the function the elements of each row are cast to a Series of a specific
// type. In order of priority: String -> Float -> Int -> Bool. This casting also
// takes place after the function application to equalize the type of the columns.
func (df DataFrame) Rapply(f func(series.Series) series.Series) DataFrame {
	if df.Err != nil {
		return df
	}

	detectType := func(types []series.Type) series.Type {
		var hasStrings, hasFloats, hasInts, hasBools bool
		for _, t := range types {
			switch t {
			case series.String:
				hasStrings = true
			case series.Float:
				hasFloats = true
			case series.Int:
				hasInts = true
			case series.Bool:
				hasBools = true
			}
		}
		switch {
		case hasStrings:
			return series.String
		case hasBools:
			return series.Bool
		case hasFloats:
			return series.Float
		case hasInts:
			return series.Int
		default:
			panic("type not supported")
		}
	}

	// Detect row type prior to function application
	types := df.Types()
	rowType := detectType(types)

	// Create Element matrix
	elements := make([][]series.Element, df.nrows)
	rowlen := -1
	for i := 0; i < df.nrows; i++ {
		row := series.New(nil, rowType, "").Empty()
		for _, col := range df.columns {
			row.Append(col.Elem(i))
		}
		row = f(row)
		if row.Err != nil {
			return DataFrame{Err: fmt.Errorf("error applying function on row %d: %v", i, row.Err)}
		}

		if rowlen != -1 && rowlen != row.Len() {
			return DataFrame{Err: fmt.Errorf("error applying function: rows have different lengths")}
		}
		rowlen = row.Len()

		rowElems := make([]series.Element, rowlen)
		for j := 0; j < rowlen; j++ {
			rowElems[j] = row.Elem(j)
		}
		elements[i] = rowElems
	}

	// Cast columns if necessary
	columns := make([]series.Series, rowlen)
	for j := 0; j < rowlen; j++ {
		types := make([]series.Type, df.nrows)
		for i := 0; i < df.nrows; i++ {
			types[i] = elements[i][j].Type()
		}
		colType := detectType(types)
		s := series.New(nil, colType, "").Empty()
		for i := 0; i < df.nrows; i++ {
			s.Append(elements[i][j])
		}
		columns[j] = s
	}

	nrows, ncols, err := checkColumnsDimensions(columns...)
	if err != nil {
		return DataFrame{Err: err}
	}
	df = DataFrame{
		columns: columns,
		ncols:   ncols,
		nrows:   nrows,
	}
	colnames := df.Names()
	fixColnames(colnames)
	for i, colname := range colnames {
		df.columns[i].Name = colname
	}
	return df
}

// Read/Write Methods
// =================

// LoadOption is the type used to configure the load of elements
type LoadOption func(*loadOptions)

type loadOptions struct {
	// Specifies which is the default type in case detectTypes is disabled.
	defaultType series.Type

	// If set, the type of each column will be automatically detected unless
	// otherwise specified.
	detectTypes bool

	// If set, the first row of the tabular structure will be used as column
	// names.
	hasHeader bool

	// The names to set as columns names.
	names []string

	// Defines which values are going to be considered as NaN when parsing from string.
	nanValues []string

	// Defines the csv delimiter
	delimiter rune

	// Defines the comment delimiter
	comment rune

	// The types of specific columns can be specified via column name.
	types map[string]series.Type
}

// DefaultType sets the defaultType option for loadOptions.
func DefaultType(t series.Type) LoadOption {
	return func(c *loadOptions) {
		c.defaultType = t
	}
}

// DetectTypes sets the detectTypes option for loadOptions.
func DetectTypes(b bool) LoadOption {
	return func(c *loadOptions) {
		c.detectTypes = b
	}
}

// HasHeader sets the hasHeader option for loadOptions.
func HasHeader(b bool) LoadOption {
	return func(c *loadOptions) {
		c.hasHeader = b
	}
}

// Names sets the names option for loadOptions.
func Names(names ...string) LoadOption {
	return func(c *loadOptions) {
		c.names = names
	}
}

// NaNValues sets the nanValues option for loadOptions.
func NaNValues(nanValues []string) LoadOption {
	return func(c *loadOptions) {
		c.nanValues = nanValues
	}
}

// WithTypes sets the types option for loadOptions.
func WithTypes(coltypes map[string]series.Type) LoadOption {
	return func(c *loadOptions) {
		c.types = coltypes
	}
}

// WithDelimiter sets the csv delimiter other than ',', for example '\t'
func WithDelimiter(b rune) LoadOption {
	return func(c *loadOptions) {
		c.delimiter = b
	}
}

// WithComments sets the csv comment line detect to remove lines
func WithComments(b rune) LoadOption {
	return func(c *loadOptions) {
		c.comment = b
	}
}

// LoadStructs creates a new DataFrame from arbitrary struct slices.
//
// LoadStructs will ignore unexported fields inside an struct. Note also that
// unless otherwise specified the column names will correspond with the name of
// the field.
//
// You can configure each field with the `dataframe:"name[,type]"` struct
// tag. If the name on the tag is the empty string `""` the field name will be
// used instead. If the name is `"-"` the field will be ignored.
//
// Examples:
//
//    // field will be ignored
//    field int
//
//    // Field will be ignored
//    Field int `dataframe:"-"`
//
//    // Field will be parsed with column name Field and type int
//    Field int
//
//    // Field will be parsed with column name `field_column` and type int.
//    Field int `dataframe:"field_column"`
//
//    // Field will be parsed with column name `field` and type string.
//    Field int `dataframe:"field,string"`
//
//    // Field will be parsed with column name `Field` and type string.
//    Field int `dataframe:",string"`
//
// If the struct tags and the given LoadOptions contradict each other, the later
// will have preference over the former.
func LoadStructs(i interface{}, options ...LoadOption) DataFrame {
	if i == nil {
		return DataFrame{Err: fmt.Errorf("load: can't create DataFrame from <nil> value")}
	}

	// Set the default load options
	cfg := loadOptions{
		defaultType: series.String,
		detectTypes: true,
		hasHeader:   true,
		nanValues:   []string{"NA", "NaN", "<nil>"},
	}

	// Set any custom load options
	for _, option := range options {
		option(&cfg)
	}

	tpy, val := reflect.TypeOf(i), reflect.ValueOf(i)
	switch tpy.Kind() {
	case reflect.Slice:
		if tpy.Elem().Kind() != reflect.Struct {
			return DataFrame{Err: fmt.Errorf(
				"load: type %s (%s %s) is not supported, must be []struct", tpy.Name(), tpy.Elem().Kind(), tpy.Kind())}
		}
		if val.Len() == 0 {
			return DataFrame{Err: fmt.Errorf("load: can't create DataFrame from empty slice")}
		}

		numFields := val.Index(0).Type().NumField()
		var columns []series.Series
		for j := 0; j < numFields; j++ {
			// Extract field metadata
			if !val.Index(0).Field(j).CanInterface() {
				continue
			}
			field := val.Index(0).Type().Field(j)
			fieldName := field.Name
			fieldType := field.Type.String()

			// Process struct tags
			fieldTags := field.Tag.Get("dataframe")
			if fieldTags == "-" {
				continue
			}
			tagOpts := strings.Split(fieldTags, ",")
			if len(tagOpts) > 2 {
				return DataFrame{Err: fmt.Errorf("malformed struct tag on field %s: %s", fieldName, fieldTags)}
			}
			if len(tagOpts) > 0 {
				if name := strings.TrimSpace(tagOpts[0]); name != "" {
					fieldName = name
				}
				if len(tagOpts) == 2 {
					if tagType := strings.TrimSpace(tagOpts[1]); tagType != "" {
						fieldType = tagType
					}
				}
			}

			// Handle `types` option
			var t series.Type
			if cfgtype, ok := cfg.types[fieldName]; ok {
				t = cfgtype
			} else {
				// Handle `detectTypes` option
				if cfg.detectTypes {
					// Parse field type
					parsedType, err := parseType(fieldType)
					if err != nil {
						return DataFrame{Err: err}
					}
					t = parsedType
				} else {
					t = cfg.defaultType
				}
			}

			// Create Series for this field
			elements := make([]interface{}, val.Len())
			for i := 0; i < val.Len(); i++ {
				fieldValue := val.Index(i).Field(j)
				elements[i] = fieldValue.Interface()

				// Handle `nanValues` option
				if findInStringSlice(fmt.Sprint(elements[i]), cfg.nanValues) != -1 {
					elements[i] = nil
				}
			}

			// Handle `hasHeader` option
			if !cfg.hasHeader {
				tmp := make([]interface{}, 1)
				tmp[0] = fieldName
				elements = append(tmp, elements...)
				fieldName = ""
			}
			columns = append(columns, series.New(elements, t, fieldName))
		}
		return New(columns...)
	}
	return DataFrame{Err: fmt.Errorf(
		"load: type %s (%s) is not supported, must be []struct", tpy.Name(), tpy.Kind())}
}

func parseType(s string) (series.Type, error) {
	switch s {
	case "float", "float64", "float32":
		return series.Float, nil
	case "int", "int64", "int32", "int16", "int8":
		return series.Int, nil
	case "string":
		return series.String, nil
	case "bool":
		return series.Bool, nil
	}
	return "", fmt.Errorf("type (%s) is not supported", s)
}

// LoadRecords creates a new DataFrame based on the given records.
func LoadRecords(records [][]string, options ...LoadOption) DataFrame {
	// Set the default load options
	cfg := loadOptions{
		defaultType: series.String,
		detectTypes: true,
		hasHeader:   true,
		nanValues:   []string{"NA", "NaN", "<nil>"},
	}

	// Set any custom load options
	for _, option := range options {
		option(&cfg)
	}

	if len(records) == 0 {
		return DataFrame{Err: fmt.Errorf("load records: empty DataFrame")}
	}
	if cfg.hasHeader && len(records) <= 1 {
		return DataFrame{Err: fmt.Errorf("load records: empty DataFrame")}
	}
	if cfg.names != nil && len(cfg.names) != len(records[0]) {
		if len(cfg.names) > len(records[0]) {
			return DataFrame{Err: fmt.Errorf("load records: too many column names")}
		}
		return DataFrame{Err: fmt.Errorf("load records: not enough column names")}
	}

	// Extract headers
	headers := make([]string, len(records[0]))
	if cfg.hasHeader {
		headers = records[0]
		records = records[1:]
	}
	if cfg.names != nil {
		headers = cfg.names
	}

	types := make([]series.Type, len(headers))
	rawcols := make([][]string, len(headers))
	for i, colname := range headers {
		rawcol := make([]string, len(records))
		for j := 0; j < len(records); j++ {
			rawcol[j] = records[j][i]
			if findInStringSlice(rawcol[j], cfg.nanValues) != -1 {
				rawcol[j] = "NaN"
			}
		}
		rawcols[i] = rawcol

		t, ok := cfg.types[colname]
		if !ok {
			t = cfg.defaultType
			if cfg.detectTypes {
				if l, err := findType(rawcol); err == nil {
					t = l
				}
			}
		}
		types[i] = t
	}

	columns := make([]series.Series, len(headers))
	for i, colname := range headers {
		col := series.New(rawcols[i], types[i], colname)
		if col.Err != nil {
			return DataFrame{Err: col.Err}
		}
		columns[i] = col
	}
	nrows, ncols, err := checkColumnsDimensions(columns...)
	if err != nil {
		return DataFrame{Err: err}
	}
	df := DataFrame{
		columns: columns,
		ncols:   ncols,
		nrows:   nrows,
	}

	colnames := df.Names()
	fixColnames(colnames)
	for i, colname := range colnames {
		df.columns[i].Name = colname
	}
	return df
}

// LoadMaps creates a new DataFrame based on the given maps. This function assumes
// that every map on the array represents a row of observations.
func LoadMaps(maps []map[string]interface{}, options ...LoadOption) DataFrame {
	if len(maps) == 0 {
		return DataFrame{Err: fmt.Errorf("load maps: empty array")}
	}
	inStrSlice := func(i string, s []string) bool {
		for _, v := range s {
			if v == i {
				return true
			}
		}
		return false
	}
	// Detect all colnames
	var colnames []string
	for _, v := range maps {
		for k := range v {
			if exists := inStrSlice(k, colnames); !exists {
				colnames = append(colnames, k)
			}
		}
	}
	sort.Strings(colnames)
	records := make([][]string, len(maps)+1)
	records[0] = colnames
	for k, m := range maps {
		row := make([]string, len(colnames))
		for i, colname := range colnames {
			element := ""
			val, ok := m[colname]
			if ok {
				element = fmt.Sprint(val)
			}
			row[i] = element
		}
		records[k+1] = row
	}
	return LoadRecords(records, options...)
}

// LoadMatrix loads the given Matrix as a DataFrame
// TODO: Add Loadoptions
func LoadMatrix(mat Matrix) DataFrame {
	nrows, ncols := mat.Dims()
	columns := make([]series.Series, ncols)
	for i := 0; i < ncols; i++ {
		floats := make([]float64, nrows)
		for j := 0; j < nrows; j++ {
			floats[j] = mat.At(j, i)
		}
		columns[i] = series.Floats(floats)
	}
	nrows, ncols, err := checkColumnsDimensions(columns...)
	if err != nil {
		return DataFrame{Err: err}
	}
	df := DataFrame{
		columns: columns,
		ncols:   ncols,
		nrows:   nrows,
	}
	colnames := df.Names()
	fixColnames(colnames)
	for i, colname := range colnames {
		df.columns[i].Name = colname
	}
	return df
}

// ReadCSV reads a CSV file from a io.Reader and builds a DataFrame with the
// resulting records.
func ReadCSV(r io.Reader, options ...LoadOption) DataFrame {
	csvReader := csv.NewReader(r)
	cfg := loadOptions{
		delimiter: ',',
	}
	for _, option := range options {
		option(&cfg)
	}
	if cfg.delimiter != ',' {
		csvReader.Comma = cfg.delimiter
	}
	if cfg.comment != 0 {
		csvReader.Comment = cfg.comment
	}

	records, err := csvReader.ReadAll()
	if err != nil {
		return DataFrame{Err: err}
	}
	return LoadRecords(records, options...)
}

// ReadJSON reads a JSON array from a io.Reader and builds a DataFrame with the
// resulting records.
func ReadJSON(r io.Reader, options ...LoadOption) DataFrame {
	var m []map[string]interface{}
	err := json.NewDecoder(r).Decode(&m)
	if err != nil {
		return DataFrame{Err: err}
	}
	return LoadMaps(m, options...)
}

// WriteOption is the type used to configure the writing of elements
type WriteOption func(*writeOptions)

type writeOptions struct {
	// Specifies whether the header is also written
	writeHeader bool
}

// WriteHeader sets the writeHeader option for writeOptions.
func WriteHeader(b bool) WriteOption {
	return func(c *writeOptions) {
		c.writeHeader = b
	}
}

// WriteCSV writes the DataFrame to the given io.Writer as a CSV file.
func (df DataFrame) WriteCSV(w io.Writer, options ...WriteOption) error {
	if df.Err != nil {
		return df.Err
	}

	// Set the default write options
	cfg := writeOptions{
		writeHeader: true,
	}

	// Set any custom write options
	for _, option := range options {
		option(&cfg)
	}

	records := df.Records()
	if !cfg.writeHeader {
		records = records[1:]
	}

	return csv.NewWriter(w).WriteAll(records)
}

// WriteJSON writes the DataFrame to the given io.Writer as a JSON array.
func (df DataFrame) WriteJSON(w io.Writer) error {
	if df.Err != nil {
		return df.Err
	}
	return json.NewEncoder(w).Encode(df.Maps())
}

// Getters/Setters for DataFrame fields
// ====================================

// Names returns the name of the columns on a DataFrame.
func (df DataFrame) Names() []string {
	colnames := make([]string, df.ncols)
	for i, s := range df.columns {
		colnames[i] = s.Name
	}
	return colnames
}

// Types returns the types of the columns on a DataFrame.
func (df DataFrame) Types() []series.Type {
	coltypes := make([]series.Type, df.ncols)
	for i, s := range df.columns {
		coltypes[i] = s.Type()
	}
	return coltypes
}

// SetNames changes the column names of a DataFrame to the ones passed as an
// argument.
func (df DataFrame) SetNames(colnames ...string) error {
	if df.Err != nil {
		return df.Err
	}
	if len(colnames) != df.ncols {
		return fmt.Errorf("setting names: wrong dimensions")
	}
	for k, s := range colnames {
		df.columns[k].Name = s
	}
	return nil
}

// Dims retrieves the dimensions of a DataFrame.
func (df DataFrame) Dims() (int, int) {
	return df.Nrow(), df.Ncol()
}

// Nrow returns the number of rows on a DataFrame.
func (df DataFrame) Nrow() int {
	return df.nrows
}

// Ncol returns the number of columns on a DataFrame.
func (df DataFrame) Ncol() int {
	return df.ncols
}

// Col returns a copy of the Series with the given column name contained in the DataFrame.
func (df DataFrame) Col(colname string) series.Series {
	if df.Err != nil {
		return series.Series{Err: df.Err}
	}
	// Check that colname exist on dataframe
	idx := findInStringSlice(colname, df.Names())
	if idx < 0 {
		return series.Series{Err: fmt.Errorf("unknown column name")}
	}
	return df.columns[idx].Copy()
}

// InnerJoin returns a DataFrame containing the inner join of two DataFrames.
func (df DataFrame) InnerJoin(b DataFrame, keys ...string) DataFrame {
	if len(keys) == 0 {
		return DataFrame{Err: fmt.Errorf("join keys not specified")}
	}
	// Check that we have all given keys in both DataFrames
	var iKeysA []int
	var iKeysB []int
	var errorArr []string
	for _, key := range keys {
		i := df.colIndex(key)
		if i < 0 {
			errorArr = append(errorArr, fmt.Sprintf("can't find key %q on left DataFrame", key))
		}
		iKeysA = append(iKeysA, i)
		j := b.colIndex(key)
		if j < 0 {
			errorArr = append(errorArr, fmt.Sprintf("can't find key %q on right DataFrame", key))
		}
		iKeysB = append(iKeysB, j)
	}
	if len(errorArr) != 0 {
		return DataFrame{Err: fmt.Errorf(strings.Join(errorArr, "\n"))}
	}

	aCols := df.columns
	bCols := b.columns
	// Initialize newCols
	var newCols []series.Series
	for _, i := range iKeysA {
		newCols = append(newCols, aCols[i].Empty())
	}
	var iNotKeysA []int
	for i := 0; i < df.ncols; i++ {
		if !inIntSlice(i, iKeysA) {
			iNotKeysA = append(iNotKeysA, i)
			newCols = append(newCols, aCols[i].Empty())
		}
	}
	var iNotKeysB []int
	for i := 0; i < b.ncols; i++ {
		if !inIntSlice(i, iKeysB) {
			iNotKeysB = append(iNotKeysB, i)
			newCols = append(newCols, bCols[i].Empty())
		}
	}

	// Fill newCols
	for i := 0; i < df.nrows; i++ {
		for j := 0; j < b.nrows; j++ {
			match := true
			for k := range keys {
				aElem := aCols[iKeysA[k]].Elem(i)
				bElem := bCols[iKeysB[k]].Elem(j)
				match = match && aElem.Eq(bElem)
			}
			if match {
				ii := 0
				for _, k := range iKeysA {
					elem := aCols[k].Elem(i)
					newCols[ii].Append(elem)
					ii++
				}
				for _, k := range iNotKeysA {
					elem := aCols[k].Elem(i)
					newCols[ii].Append(elem)
					ii++
				}
				for _, k := range iNotKeysB {
					elem := bCols[k].Elem(j)
					newCols[ii].Append(elem)
					ii++
				}
			}
		}
	}
	return New(newCols...)
}

// LeftJoin returns a DataFrame containing the left join of two DataFrames.
func (df DataFrame) LeftJoin(b DataFrame, keys ...string) DataFrame {
	if len(keys) == 0 {
		return DataFrame{Err: fmt.Errorf("join keys not specified")}
	}
	// Check that we have all given keys in both DataFrames
	var iKeysA []int
	var iKeysB []int
	var errorArr []string
	for _, key := range keys {
		i := df.colIndex(key)
		if i < 0 {
			errorArr = append(errorArr, fmt.Sprintf("can't find key %q on left DataFrame", key))
		}
		iKeysA = append(iKeysA, i)
		j := b.colIndex(key)
		if j < 0 {
			errorArr = append(errorArr, fmt.Sprintf("can't find key %q on right DataFrame", key))
		}
		iKeysB = append(iKeysB, j)
	}
	if len(errorArr) != 0 {
		return DataFrame{Err: fmt.Errorf(strings.Join(errorArr, "\n"))}
	}

	aCols := df.columns
	bCols := b.columns
	// Initialize newCols
	var newCols []series.Series
	for _, i := range iKeysA {
		newCols = append(newCols, aCols[i].Empty())
	}
	var iNotKeysA []int
	for i := 0; i < df.ncols; i++ {
		if !inIntSlice(i, iKeysA) {
			iNotKeysA = append(iNotKeysA, i)
			newCols = append(newCols, aCols[i].Empty())
		}
	}
	var iNotKeysB []int
	for i := 0; i < b.ncols; i++ {
		if !inIntSlice(i, iKeysB) {
			iNotKeysB = append(iNotKeysB, i)
			newCols = append(newCols, bCols[i].Empty())
		}
	}

	// Fill newCols
	for i := 0; i < df.nrows; i++ {
		matched := false
		for j := 0; j < b.nrows; j++ {
			match := true
			for k := range keys {
				aElem := aCols[iKeysA[k]].Elem(i)
				bElem := bCols[iKeysB[k]].Elem(j)
				match = match && aElem.Eq(bElem)
			}
			if match {
				matched = true
				ii := 0
				for _, k := range iKeysA {
					elem := aCols[k].Elem(i)
					newCols[ii].Append(elem)
					ii++
				}
				for _, k := range iNotKeysA {
					elem := aCols[k].Elem(i)
					newCols[ii].Append(elem)
					ii++
				}
				for _, k := range iNotKeysB {
					elem := bCols[k].Elem(j)
					newCols[ii].Append(elem)
					ii++
				}
			}
		}
		if !matched {
			ii := 0
			for _, k := range iKeysA {
				elem := aCols[k].Elem(i)
				newCols[ii].Append(elem)
				ii++
			}
			for _, k := range iNotKeysA {
				elem := aCols[k].Elem(i)
				newCols[ii].Append(elem)
				ii++
			}
			for _ = range iNotKeysB {
				newCols[ii].Append(nil)
				ii++
			}
		}
	}
	return New(newCols...)
}

// RightJoin returns a DataFrame containing the right join of two DataFrames.
func (df DataFrame) RightJoin(b DataFrame, keys ...string) DataFrame {
	if len(keys) == 0 {
		return DataFrame{Err: fmt.Errorf("join keys not specified")}
	}
	// Check that we have all given keys in both DataFrames
	var iKeysA []int
	var iKeysB []int
	var errorArr []string
	for _, key := range keys {
		i := df.colIndex(key)
		if i < 0 {
			errorArr = append(errorArr, fmt.Sprintf("can't find key %q on left DataFrame", key))
		}
		iKeysA = append(iKeysA, i)
		j := b.colIndex(key)
		if j < 0 {
			errorArr = append(errorArr, fmt.Sprintf("can't find key %q on right DataFrame", key))
		}
		iKeysB = append(iKeysB, j)
	}
	if len(errorArr) != 0 {
		return DataFrame{Err: fmt.Errorf(strings.Join(errorArr, "\n"))}
	}

	aCols := df.columns
	bCols := b.columns
	// Initialize newCols
	var newCols []series.Series
	for _, i := range iKeysA {
		newCols = append(newCols, aCols[i].Empty())
	}
	var iNotKeysA []int
	for i := 0; i < df.ncols; i++ {
		if !inIntSlice(i, iKeysA) {
			iNotKeysA = append(iNotKeysA, i)
			newCols = append(newCols, aCols[i].Empty())
		}
	}
	var iNotKeysB []int
	for i := 0; i < b.ncols; i++ {
		if !inIntSlice(i, iKeysB) {
			iNotKeysB = append(iNotKeysB, i)
			newCols = append(newCols, bCols[i].Empty())
		}
	}

	// Fill newCols
	var yesmatched []struct{ i, j int }
	var nonmatched []int
	for j := 0; j < b.nrows; j++ {
		matched := false
		for i := 0; i < df.nrows; i++ {
			match := true
			for k := range keys {
				aElem := aCols[iKeysA[k]].Elem(i)
				bElem := bCols[iKeysB[k]].Elem(j)
				match = match && aElem.Eq(bElem)
			}
			if match {
				matched = true
				yesmatched = append(yesmatched, struct{ i, j int }{i, j})
			}
		}
		if !matched {
			nonmatched = append(nonmatched, j)
		}
	}
	for _, v := range yesmatched {
		i := v.i
		j := v.j
		ii := 0
		for _, k := range iKeysA {
			elem := aCols[k].Elem(i)
			newCols[ii].Append(elem)
			ii++
		}
		for _, k := range iNotKeysA {
			elem := aCols[k].Elem(i)
			newCols[ii].Append(elem)
			ii++
		}
		for _, k := range iNotKeysB {
			elem := bCols[k].Elem(j)
			newCols[ii].Append(elem)
			ii++
		}
	}
	for _, j := range nonmatched {
		ii := 0
		for _, k := range iKeysB {
			elem := bCols[k].Elem(j)
			newCols[ii].Append(elem)
			ii++
		}
		for _ = range iNotKeysA {
			newCols[ii].Append(nil)
			ii++
		}
		for _, k := range iNotKeysB {
			elem := bCols[k].Elem(j)
			newCols[ii].Append(elem)
			ii++
		}
	}
	return New(newCols...)
}

// OuterJoin returns a DataFrame containing the outer join of two DataFrames.
func (df DataFrame) OuterJoin(b DataFrame, keys ...string) DataFrame {
	if len(keys) == 0 {
		return DataFrame{Err: fmt.Errorf("join keys not specified")}
	}
	// Check that we have all given keys in both DataFrames
	var iKeysA []int
	var iKeysB []int
	var errorArr []string
	for _, key := range keys {
		i := df.colIndex(key)
		if i < 0 {
			errorArr = append(errorArr, fmt.Sprintf("can't find key %q on left DataFrame", key))
		}
		iKeysA = append(iKeysA, i)
		j := b.colIndex(key)
		if j < 0 {
			errorArr = append(errorArr, fmt.Sprintf("can't find key %q on right DataFrame", key))
		}
		iKeysB = append(iKeysB, j)
	}
	if len(errorArr) != 0 {
		return DataFrame{Err: fmt.Errorf(strings.Join(errorArr, "\n"))}
	}

	aCols := df.columns
	bCols := b.columns
	// Initialize newCols
	var newCols []series.Series
	for _, i := range iKeysA {
		newCols = append(newCols, aCols[i].Empty())
	}
	var iNotKeysA []int
	for i := 0; i < df.ncols; i++ {
		if !inIntSlice(i, iKeysA) {
			iNotKeysA = append(iNotKeysA, i)
			newCols = append(newCols, aCols[i].Empty())
		}
	}
	var iNotKeysB []int
	for i := 0; i < b.ncols; i++ {
		if !inIntSlice(i, iKeysB) {
			iNotKeysB = append(iNotKeysB, i)
			newCols = append(newCols, bCols[i].Empty())
		}
	}

	// Fill newCols
	for i := 0; i < df.nrows; i++ {
		matched := false
		for j := 0; j < b.nrows; j++ {
			match := true
			for k := range keys {
				aElem := aCols[iKeysA[k]].Elem(i)
				bElem := bCols[iKeysB[k]].Elem(j)
				match = match && aElem.Eq(bElem)
			}
			if match {
				matched = true
				ii := 0
				for _, k := range iKeysA {
					elem := aCols[k].Elem(i)
					newCols[ii].Append(elem)
					ii++
				}
				for _, k := range iNotKeysA {
					elem := aCols[k].Elem(i)
					newCols[ii].Append(elem)
					ii++
				}
				for _, k := range iNotKeysB {
					elem := bCols[k].Elem(j)
					newCols[ii].Append(elem)
					ii++
				}
			}
		}
		if !matched {
			ii := 0
			for _, k := range iKeysA {
				elem := aCols[k].Elem(i)
				newCols[ii].Append(elem)
				ii++
			}
			for _, k := range iNotKeysA {
				elem := aCols[k].Elem(i)
				newCols[ii].Append(elem)
				ii++
			}
			for _ = range iNotKeysB {
				newCols[ii].Append(nil)
				ii++
			}
		}
	}
	for j := 0; j < b.nrows; j++ {
		matched := false
		for i := 0; i < df.nrows; i++ {
			match := true
			for k := range keys {
				aElem := aCols[iKeysA[k]].Elem(i)
				bElem := bCols[iKeysB[k]].Elem(j)
				match = match && aElem.Eq(bElem)
			}
			if match {
				matched = true
			}
		}
		if !matched {
			ii := 0
			for _, k := range iKeysB {
				elem := bCols[k].Elem(j)
				newCols[ii].Append(elem)
				ii++
			}
			for _ = range iNotKeysA {
				newCols[ii].Append(nil)
				ii++
			}
			for _, k := range iNotKeysB {
				elem := bCols[k].Elem(j)
				newCols[ii].Append(elem)
				ii++
			}
		}
	}
	return New(newCols...)
}

// CrossJoin returns a DataFrame containing the cross join of two DataFrames.
func (df DataFrame) CrossJoin(b DataFrame) DataFrame {
	aCols := df.columns
	bCols := b.columns
	// Initialize newCols
	var newCols []series.Series
	for i := 0; i < df.ncols; i++ {
		newCols = append(newCols, aCols[i].Empty())
	}
	for i := 0; i < b.ncols; i++ {
		newCols = append(newCols, bCols[i].Empty())
	}
	// Fill newCols
	for i := 0; i < df.nrows; i++ {
		for j := 0; j < b.nrows; j++ {
			for ii := 0; ii < df.ncols; ii++ {
				elem := aCols[ii].Elem(i)
				newCols[ii].Append(elem)
			}
			for ii := 0; ii < b.ncols; ii++ {
				jj := ii + df.ncols
				elem := bCols[ii].Elem(j)
				newCols[jj].Append(elem)
			}
		}
	}
	return New(newCols...)
}

// colIndex returns the index of the column with name `s`. If it fails to find the
// column it returns -1 instead.
func (df DataFrame) colIndex(s string) int {
	for k, v := range df.Names() {
		if v == s {
			return k
		}
	}
	return -1
}

// Records return the string record representation of a DataFrame.
func (df DataFrame) Records() [][]string {
	var records [][]string
	records = append(records, df.Names())
	if df.ncols == 0 || df.nrows == 0 {
		return records
	}
	var tRecords [][]string
	for _, col := range df.columns {
		tRecords = append(tRecords, col.Records())
	}
	records = append(records, transposeRecords(tRecords)...)
	return records
}

// Maps return the array of maps representation of a DataFrame.
func (df DataFrame) Maps() []map[string]interface{} {
	maps := make([]map[string]interface{}, df.nrows)
	colnames := df.Names()
	for i := 0; i < df.nrows; i++ {
		m := make(map[string]interface{})
		for k, v := range colnames {
			val := df.columns[k].Val(i)
			m[v] = val
		}
		maps[i] = m
	}
	return maps
}

// Elem returns the element on row `r` and column `c`. Will panic if the index is
// out of bounds.
func (df DataFrame) Elem(r, c int) series.Element {
	return df.columns[c].Elem(r)
}

// fixColnames assigns a name to the missing column names and makes it so that the
// column names are unique.
func fixColnames(colnames []string) {
	// Find duplicated colnames
	dupnamesidx := make(map[string][]int)
	var missingnames []int
	for i := 0; i < len(colnames); i++ {
		a := colnames[i]
		if a == "" {
			missingnames = append(missingnames, i)
			continue
		}
		for j := 0; j < len(colnames); j++ {
			b := colnames[j]
			if i != j && a == b {
				temp := dupnamesidx[a]
				if !inIntSlice(i, temp) {
					dupnamesidx[a] = append(temp, i)
				}
			}
		}
	}

	// Autofill missing column names
	counter := 0
	for _, i := range missingnames {
		proposedName := fmt.Sprintf("X%d", counter)
		for findInStringSlice(proposedName, colnames) != -1 {
			counter++
			proposedName = fmt.Sprintf("X%d", counter)
		}
		colnames[i] = proposedName
		counter++
	}

	// Sort map keys to make sure it always follows the same order
	var keys []string
	for k := range dupnamesidx {
		keys = append(keys, k)
	}
	sort.Strings(keys)

	// Add a suffix to the duplicated colnames
	for _, name := range keys {
		idx := dupnamesidx[name]
		if name == "" {
			name = "X"
		}
		counter := 0
		for _, i := range idx {
			proposedName := fmt.Sprintf("%s_%d", name, counter)
			for findInStringSlice(proposedName, colnames) != -1 {
				counter++
				proposedName = fmt.Sprintf("%s_%d", name, counter)
			}
			colnames[i] = proposedName
			counter++
		}
	}
}

func findInStringSlice(str string, s []string) int {
	for i, e := range s {
		if e == str {
			return i
		}
	}
	return -1
}

func parseSelectIndexes(l int, indexes SelectIndexes, colnames []string) ([]int, error) {
	var idx []int
	switch indexes.(type) {
	case []int:
		idx = indexes.([]int)
	case int:
		idx = []int{indexes.(int)}
	case []bool:
		bools := indexes.([]bool)
		if len(bools) != l {
			return nil, fmt.Errorf("indexing error: index dimensions mismatch")
		}
		for i, b := range bools {
			if b {
				idx = append(idx, i)
			}
		}
	case string:
		s := indexes.(string)
		i := findInStringSlice(s, colnames)
		if i < 0 {
			return nil, fmt.Errorf("can't select columns: column name %q not found", s)
		}
		idx = append(idx, i)
	case []string:
		xs := indexes.([]string)
		for _, s := range xs {
			i := findInStringSlice(s, colnames)
			if i < 0 {
				return nil, fmt.Errorf("can't select columns: column name %q not found", s)
			}
			idx = append(idx, i)
		}
	case series.Series:
		s := indexes.(series.Series)
		if err := s.Err; err != nil {
			return nil, fmt.Errorf("indexing error: new values has errors: %v", err)
		}
		if s.HasNaN() {
			return nil, fmt.Errorf("indexing error: indexes contain NaN")
		}
		switch s.Type() {
		case series.Int:
			return s.Int()
		case series.Bool:
			bools, err := s.Bool()
			if err != nil {
				return nil, fmt.Errorf("indexing error: %v", err)
			}
			return parseSelectIndexes(l, bools, colnames)
		case series.String:
			xs := indexes.(series.Series).Records()
			return parseSelectIndexes(l, xs, colnames)
		default:
			return nil, fmt.Errorf("indexing error: unknown indexing mode")
		}
	default:
		return nil, fmt.Errorf("indexing error: unknown indexing mode")
	}
	return idx, nil
}

func findType(arr []string) (series.Type, error) {
	var hasFloats, hasInts, hasBools, hasStrings bool
	for _, str := range arr {
		if str == "" || str == "NaN" {
			continue
		}
		if _, err := strconv.Atoi(str); err == nil {
			hasInts = true
			continue
		}
		if _, err := strconv.ParseFloat(str, 64); err == nil {
			hasFloats = true
			continue
		}
		if str == "true" || str == "false" {
			hasBools = true
			continue
		}
		hasStrings = true
	}

	fmt.Printf("float %t, int %t, bool %t, string %t\n", hasFloats, hasInts, hasBools, hasStrings)

	switch {
	case hasStrings:
		return series.String, nil
	case hasBools:
		return series.Bool, nil
	case hasFloats:
		return series.Float, nil
	case hasInts:
		return series.Int, nil
	default:
		return series.String, fmt.Errorf("couldn't detect type")
	}
}

func transposeRecords(x [][]string) [][]string {
	n := len(x)
	if n == 0 {
		return x
	}
	m := len(x[0])
	y := make([][]string, m)
	for i := 0; i < m; i++ {
		z := make([]string, n)
		for j := 0; j < n; j++ {
			z[j] = x[j][i]
		}
		y[i] = z
	}
	return y
}

func inIntSlice(i int, is []int) bool {
	for _, v := range is {
		if v == i {
			return true
		}
	}
	return false
}

// Matrix is an interface which is compatible with the mat64.Matrix interface
type Matrix interface {
	Dims() (r, c int)
	At(i, j int) float64
}

// Describe prints the summary statistics for each column of the dataframe
func (df DataFrame) Describe() DataFrame {
	labels := series.Strings([]string{
		"mean",
		"median",
		"stddev",
		"min",
		"25%",
		"50%",
		"75%",
		"max",
	})
	labels.Name = "column"

	ss := []series.Series{labels}

	for _, col := range df.columns {
		var newCol series.Series
		switch col.Type() {
		case series.String:
			newCol = series.New([]string{
				"-",
				"-",
				"-",
				col.MinStr(),
				"-",
				"-",
				"-",
				col.MaxStr(),
			},
				col.Type(),
				col.Name,
			)
		case series.Bool:
			fallthrough
		case series.Float:
			fallthrough
		case series.Int:
			newCol = series.New([]float64{
				col.Mean(),
				col.Median(),
				col.StdDev(),
				col.Min(),
				col.Quantile(0.25),
				col.Quantile(0.50),
				col.Quantile(0.75),
				col.Max(),
			},
				series.Float,
				col.Name,
			)
		}
		ss = append(ss, newCol)
	}

	ddf := New(ss...)
	return ddf
}<|MERGE_RESOLUTION|>--- conflicted
+++ resolved
@@ -250,11 +250,7 @@
 // Subsetting, mutating and transforming DataFrame methods
 // =======================================================
 
-<<<<<<< HEAD
-// Set will update the values of a DataFrame for the rows selected via indexes.
-=======
 // Set will update the values of a DataFrame for all rows selected via indexes.
->>>>>>> a7893701
 func (df DataFrame) Set(indexes series.Indexes, newvalues DataFrame) DataFrame {
 	if df.Err != nil {
 		return df
